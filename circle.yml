--- conflicted
+++ resolved
@@ -22,13 +22,7 @@
 
 test:
   override:
-<<<<<<< HEAD
-  - stack build --haddock --pedantic --no-terminal
-  - stack test --pedantic --no-terminal
-  - stack bench --pedantic --no-terminal
-=======
   # XXX Have to build twice due to
   # https://github.com/commercialhaskell/stack/issues/805.
   - stack --no-terminal --docker build
-  - stack --no-terminal --docker build --pedantic --haddock --test --bench
->>>>>>> 22500560
+  - stack --no-terminal --docker build --pedantic --haddock --test --bench