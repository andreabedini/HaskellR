--- conflicted
+++ resolved
@@ -57,18 +57,16 @@
     mkSEXPIO :: a -> IO (SEXP V b)
     fromSEXP :: SEXP s c -> a
 
-<<<<<<< HEAD
     default mkSEXPIO :: (IsVector b, Literal [a] b) => a -> IO (SEXP V b)
     mkSEXPIO x = mkSEXPIO [x]
 
     default fromSEXP :: (IsVector b, Literal [a] b) => SEXP s c -> a
     fromSEXP (fromSEXP -> [x]) = x
     fromSEXP _ = failure "fromSEXP" "Not a singleton vector."
-=======
+
 -- | 'R.cast' from 'R.SomeSEXP' to a suitable Haskell type.
 fromSomeSEXP :: forall s a form. (Literal a form,SingI form) => R.SomeSEXP s -> a
 fromSomeSEXP = fromSEXP . R.cast (sing :: Sing form)
->>>>>>> c793a12f
 
 -- |  Create a SEXP value and protect it in current region
 mkSEXP :: (Literal a b, MonadR m) => a -> m (SEXP (Region m) b)
